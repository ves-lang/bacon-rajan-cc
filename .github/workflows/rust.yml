name: Rust (Nightly)

on:
  push:
    branches: [ master ]
  pull_request:
    branches: [ master ]

jobs:

  test:
    name: Test Suite
    runs-on: ubuntu-latest
    steps:
      - name: Checkout sources
        uses: actions/checkout@v2

      - name: Install nightly toolchain
        uses: actions-rs/toolchain@v1
        with:
          profile: minimal
          toolchain: nightly
          override: true

      - name: Run cargo test
        uses: actions-rs/cargo@v1
        with:
          command: test

  lints:
    name: Miri + Clippy + rustfmt
    runs-on: ubuntu-latest
    steps:
      - name: Checkout sources
        uses: actions/checkout@v2

      - name: Install nightly toolchain
        uses: actions-rs/toolchain@v1
        with:
          profile: minimal
          toolchain: nightly
          override: true
          components: rustfmt, clippy, miri

      - name: Run cargo miri setup and test
        uses: actions-rs/cargo@v1
        with:
<<<<<<< HEAD
          command: miri setup
          args: -- -Zunstable-options --exclude-should-panic
=======
          command: miri
          args: test
>>>>>>> 5c90fb31

      - name: Run cargo fmt
        uses: actions-rs/cargo@v1
        continue-on-error: true
        with:
          command: fmt
          args: --all -- --check

      - name: Run cargo clippy
        uses: actions-rs/cargo@v1
        with:
          command: clippy
          args: -- -D warnings
<<<<<<< HEAD
=======

      - name: Run cargo miri test
        uses: actions-rs/cargo@v1
        with:
          command: miri
          args: test
>>>>>>> 5c90fb31
<|MERGE_RESOLUTION|>--- conflicted
+++ resolved
@@ -42,16 +42,11 @@
           override: true
           components: rustfmt, clippy, miri
 
-      - name: Run cargo miri setup and test
+      - name: Run cargo miri test
         uses: actions-rs/cargo@v1
         with:
-<<<<<<< HEAD
-          command: miri setup
+          command: miri test
           args: -- -Zunstable-options --exclude-should-panic
-=======
-          command: miri
-          args: test
->>>>>>> 5c90fb31
 
       - name: Run cargo fmt
         uses: actions-rs/cargo@v1
@@ -65,12 +60,3 @@
         with:
           command: clippy
           args: -- -D warnings
-<<<<<<< HEAD
-=======
-
-      - name: Run cargo miri test
-        uses: actions-rs/cargo@v1
-        with:
-          command: miri
-          args: test
->>>>>>> 5c90fb31
